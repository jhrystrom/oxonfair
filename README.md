# OxonFair: An Algorithmic Fairness Toolkit for High-Capacity Models
<<<<<<< HEAD

OxonFair is an expressive toolkit designed to enforce a wide-range of fairness definitions and to customize binary classifier behavior.
The toolkit is designed to overcome a range of shortcomings in existing fairness toolkits for high-capacity models that overfit to the training data.
=======
This is a toolkit designed to enforce a wide-range of fairness definitions and to customize binary classifier behavior.
The toolkit is more expressive than existing approaches and designed to overcome a range of shortcomings in existing fairness toolkits for high-capacity models that overfit to the training data.
>>>>>>> 364a8765

For low-capacity models (e.g. linear regression over a small number of variables, and decision-trees of limited depth), we recomend [fairlearn](https://github.com/fairlearn/fairlearn).

<<<<<<< HEAD
We support a range of complex classifiers including, [pytorch](www.) ensembles provided by [autogluon](https://auto.gluon.ai/stable/index.html), and [scikit learn](https://scikit-learn.org/stable/).
=======
We support a range of complex classifiers including [pytorch](https://pytorch.org/),[scikit learn](https://scikit-learn.org/stable/), and ensembles provided by [autogluon](https://auto.gluon.ai/stable/index.html),.
>>>>>>> 364a8765

It is a modified version of [autogluon.fair](https://github.com/autogluon/autogluon-fair) and actively maintained.

## Source install

To install from source.
 1.  (recomended) Install autogluon (see <https://auto.gluon.ai/stable/index.html#installation>)
 2.  (Minimal Alternative) Install scikit learn (see <https://scikit-learn.org/stable/install.html>)
 3. Download the source of oxonfair and in the source directory run:
    pip install -e .

<<<<<<< HEAD
For easy examples to get started using scikit learn see [sklearn.md](./sklearn.md), and [autogluon.md](./autogluon.md) for  autogluon.

Check out [using_fit.md](./using_fit.md) to get a feel for the range of tasks that are solvable using OxonFair.
=======
Now run the [Example Notebook](examples/quickstart_autogluon.ipynb) or try some of the example below.

For scikit learn see [sklearn.md](./sklearn.md) and the [Example Notebook](examples/quickstart_xgboost.ipynb)

For pytorch see the [Example Notebook](examples/quickstart_DeepFairPredictor_computer_vision.ipynb)
### Example usage

    # Load and train an autogluon baseline classifier
>>>>>>> 364a8765

More demo notebooks are present in the [examples folder](./examples/README.md). 

## Demo using XGBoost

    # Load libraries
    from oxonfair import dataset_loader, FairPredictor
	from oxonfair import group_metrics as gm
	import xgboost

    # Download and partition the adult dataset into training and test datta
	train_data, _, test_data = dataset_loader.adult('sex',train_ratio=0.7,
												  test_ratio=0.3)
    # Train an XGBoost classifier on the training set                                              
	predictor = xgboost.XGBClassifier().fit(X=train_data['data'],
										   y=train_data['target'])

    # Specify that we want to create a fair predictor by reusing the training set
    # (at the risk of overfitting) to enforce fairness with respect to sex.

    fpredict = FairPredictor(predictor, train_data, 'sex')

    # Enforce demographic parity to within 2%
    fpredict.fit(gm.accuracy, gm.demographic_parity, 0.02)
    
    # Evaluate per_group on the test set
    fpredict.evaluate_groups(test_data)

## Overview

Oxonfair is a postprocessing approach for enforcing fairness, with support for a wide range of performance metrics and fairness criteria, and support for inferred attributes, i.e. it does not require access to protected attributes at test time.
Under the hood, FairPredictor works by adjusting the decision boundary for each group individually. Where groups are not available, it makes use of inferred group membership to adjust decision boundaries.

The key idea underlying this toolkit is that for a wide range of use cases, the most suitable classifier should do more than maximize some form of accuracy.
We offer a general toolkit that allows different measures to be optimized and additional constraints to be imposed by tuning the behavior of a binary predictor on validation data.

For example, classifiers can be tuned to maximize performance for a wide range of metrics such as:

* Accuracy
* Balanced Accuracy
* F1 score
* MCC
* Custom utility functions

While also approximately satisfying a wide range of group constraints such as:

* Demographic Parity (The idea that positive decisions should occur at the same rates for all protected groups, for example for men at the same rate as for women)
* Equal Opportunity (The recall should be the same for all protected groups)
* Minimum Recall Constraints (The recall should be above a particular level for all groups)
* Minimum Precision Constraints (The precision should be above a particular level for all groups)
* Custom Fairness Metrics

The full set of constraints and objectives can be seen in the list of measures at the bottom of the document.

### Why Another Fairness Library?

Fundamentally, most existing fairness methods are not appropriate for ensemble methods like AutoGluon.
Under the hood, autogluon makes use of many different types of classifiers trained on random subsets of the data, and it's inherent complexity makes fairness methods that iteratively retrain classifiers punitively slow. The use of random subsets makes AutoGluon robust to small amounts of mislabeled data, but also means that methods that iteratively make small changes to the training data to enforce fairness can have unpredictable behavior. At same time, the many different types of sub-classifiers used mean that any method inprocessing method that requires the alteration of every method used to train a sub-classifier is not feasible.

That said, we make several design decisions which we believe make for a better experience for data scientists:

#### Fine-grained control of behavior

##### Wide Choice of performance measure

Unlike other approaches to fairness, FairPredictor allows the optimization of arbitrary performance measures such as F1 or MCC, subject to fairness constraints. This can substantially improve the fairness/performance trade-off with, for example, F1 scores being 3-4% higher when directly optimized for rather than accuracy.

##### Wide Choice of Fairness Measures

Rather than offering a range of different fairness methods that enforce a small number of fairness definitions through a variety of different methods, we offer one method that can enforce a much wider range of fairness definitions out of the box, alongside support for custom fairness definitions.

Of the set of decision-based group-metrics  discussed in [Verma and Rubin](https://fairware.cs.umass.edu/papers/Verma.pdf), and the metrics measured by [Sagemaker Clarify](https://docs.aws.amazon.com/sagemaker/latest/dg/clarify-measure-post-training-bias.html), out of the box FairPredictor offers the ability to both measure and enforce all of the 8 metrics used to evaluate classifier decision measured in Verma and Rubin, and 12 of the 12 measures used in Clarify.

##### Direct Remedy of Harms

See this [paper](https://papers.ssrn.com/sol3/papers.cfm?abstract_id=4331652) for the problems this addresses.

An Ipython notebook generating many of the figures in the paper can be found here: [Levelling up notebook](examples/levelling_up.ipynb)

Many fairness measures can be understood as identifying a harm, and then equalizing this harm across the population as a whole. For example, the use demographic parity of identifies people as being harmed by a low selection rate, which is then set to be the same for all groups, while equal opportunity identifies people as being harmed by low recall, and balances this harm across all groups. However, these fairness formulations often explicitly

As an alternative to equalizing the harm across the population, we allow data scientists to specify minimum rates of e.g., recall, precision, or selection rate for every group, with one line of code. E.g.

    fpredictor.fit(gm.accuracy, gm.precision.min, 0.5)

 finds a classifier that maximizes accuracy while having a precision of at least 0.5 for every group.

These constraints have wider uses outside of fairness. For example, a classifier can be trained to identify common defects across multiple factory lines, and its behavior can be altered to enforce a recall of 90% of all defects for each line (at a cost of increased false positives).

    fpredictor.fit(gm.accuracy, gm.recall.min, 0.9)

##### Support for Utility based approaches

We provide support for the utility based approach set out in [Fairness On The Ground: Applying Algorithmic Fairness Approaches To Production Systems](https://arxiv.org/pdf/2103.06172.pdf), whereby different thresholds can be selected per group to optimize a utility-based objective.

Utility functions can be defined in one line.

For example, if we have a situation where an ML system identifies potential problems that require intervening, it might be that every intervention has a cost of 1, regardless of if it was needed, but a missed intervention that was needed has a cost of 5. Finally, not making an intervention when one was not needed has a cost of 0. This can be written as:

    my_utility=gm.Utility([1, 1, 5, 0], 'Testing Costs')

and optimized alongside fairness or performance constraints. For example,

    fpredictor.fit(my_utility)

optimizes the utility, while

    fpredictor.fit(my_utility, gm.accuracy, 0.5)

optimizes the utility subject to the requirement that the classifier accuracy can not drop below 0.5.

##### Support for user-specified performance and fairness measures

As well as providing support for enforcing a wide range of performance and fairness measures, we allow users to define their own metrics and fairness measures.

For example, a custom implementation of recall can be defined as:

    my_recall = gm.GroupMetric(lambda TP, FP, FN, TN: (TP) / (TP + FN), 'Recall')

and then the maximum difference in recall between groups (corresponding to the fairness definition of Equal Opportunity) is provided by calling `my_recall.diff`, and the minimum recall over any group (which can be used to ensure that the recall is above a particular value for every group) is given by `my_recall.min`.

### Altering Behavior

The behavior of classifiers can be altered through the fit function.
Given a pretrained binary predictor, we define a fair classifier that will allow us to alter the existing behavior on a validation dataset, by using a labeled attribute 'sex'.

    fpredictor = FairPredictor(predictor,  validation_data, 'sex')

the fit function takes three arguments that describe an objective such as accuracy or F1 that should be optimized, and a constraint such as the demographic parity violation should be below 2%.

This takes the form:

    fpredictor.fit(gm.f1, gm.demographic_parity, 0.02)

The constraint and objective can be swapped so the code:

    fpredictor.fit(gm.demographic_parity, gm.f1, 0.75)

will find the method with the lowest demographic parity violation such that F1 is above 0.75.
If, for example, you wish to optimize F1 without any additional constraints, you can just call:

    fpredictor.fit(gm.f1)

Note that the default behavior (we should minimize the demographic parity violation, but maximize F1) is inferred from standard usage but can be overwritten by setting the optional parameters `greater_is_better_obj` and `greater_is_better_const` to `True` or `False`.

Where constraints cannot be satisfied, for example, if we require that the F1 score must be above 1.1, `fit` returns the solution closest to satisfying it.

### Measuring Behavior

A key challenge in deciding how to alter the behavior of classifiers is that these decisions have knock-on effects elsewhere. For example, increasing the precision of classifiers, will often decrease their recall and vice versa.

In the same way, many fairness definitions may be at odds with one another, and increasing the fairness with respect to one definition can decrease it with respect to other definitions.

As such, we offer a range of methods for evaluating the performance of classifiers.

    fpredictor.evaluate(data (optional), groups (optional), dictionary_of_methods (optional), verbose=False)

By default, this method reports the standard binary evaluation criteria of autogluon for both the original and updated predictor, over the data used by fit. The behavior can be altered by providing either alternate data or a new dictionary of methods. Where groups are not provided, it will use the same groups as passed to `fit`, but this can be altered. If verbose is set to true, the table contains the long names of methods, otherwise it reports the dictionary keys.

    fpredictor.evaluate_fairness(data (optional), groups (optional), dictionary_of_methods (optional), verbose=False)

By default, this method reports the standard fairness metrics of SageMaker Clarify for both the original and updated predictor, over the data used by fit. The behavior can be altered by providing either alternate data or a new dictionary of methods. Where groups is not provided, it will use the same groups as passed to `fit`, but this can be altered. If verbose is set to true, the table contains the long names of methods, otherwise it reports the dictionary keys.

    fpredictor.evaluate_groups(data (optional), groups (optional), dictionary_of_methods (optional), return_original=False, verbose=False)

By default, this method reports, per group, the standard binary evaluation criteria of autogluon for both the updated predictor only, over the data used by fit. The behavior can be altered by providing either alternate data or a new dictionary of methods. Where groups is not provided, it will use the same groups as passed to `fit`, but this can be altered. If you wish to also see the per group performance of the original classifier, use `return_original=True` to receive a dict containing the per_group performance of the original and updated classifier. If verbose is set to true, the table contains the long names of methods, otherwise it reports the dictionary keys.

### Fairness using Inferred Attributes

In many cases, the attribute you wish to be fair with respect to such as `sex` may not be available at test time. In this case you can make use of inferred attributes predicted by another classifier. This can be done by defining the fair predictor in the following way.

    fpredictor = fair.FairPredictor(predictor,  data, 'sex', inferred_groups=attribute_pred)

where `attribute_pred` is another autogluon predictor trained to predict the attribute, such as `sex` you wish to infer.
Then `fpredictor` can be used in same way described above.

Note that the labeled attribute is used to evaluate fairness, and the use of the inferred attributes are tuned to optimize fairness with respect to the labeled attributes. This means that even if the inferred attributes are not that accurate, they can be still used to enforce fairness, albeit with a drop in performance.

To make it easier to use inferred attributes, we provide a helper function:

    predictor, attribute_pred = fair.inferred_attribute_builder(train_data, 'class', 'sex')

This allows for the easy training of two tabular classifiers, one called `predictor` to predict the target label `class` without using the attribute `sex` and one called `attribute_pred` to predict `sex` without using the the target label.

### Fairness on COMPAS using Inferred Attributes

We demonstrate how to enforce a wide range of fairness definitions on the COMPAS dataset. This dataset records paroles caught violating the terms of parole. As it measures who was caught, it is strongly influenced by policing and environmental biases, and should not be confused with a measurement of who actually violated their terms of parole. See [this paper](https://datasets-benchmarks-proceedings.neurips.cc/paper/2021/file/92cc227532d17e56e07902b254dfad10-Paper-round1.pdf) for a discussion of its limitations and caveats.

We use it because it is a standard fairness dataset that captures such strong differences in outcome between people identified as African-American and everyone else, that classifiers trained on this dataset violate most definitions of fairness.

As many of the ethnic groups are too small for reliable statistical estimation, we only consider differences is in outcomes between African-Americans vs. everyone else (labeled as other).
We load and preprocess the COMPAS dataset, splitting it into three roughly equal partitions of train, validation, and test:

    import pandas as pd
    import   numpy   as   np
    from oxonfair import FairPredictor, inferred_attribute_builder
    from oxonfair.utils import group_metrics as gm
    all_data = pd.read_csv('https://github.com/propublica/compas-analysis/raw/master/compas-scores-two-years.csv')
    condensed_data=all_data[['sex','race','age', 'juv_fel_count', 'juv_misd_count', 'juv_other_count', 'priors_count', 'age_cat', 'c_charge_degree','two_year_recid']].copy()
    condensed_data.replace({'Caucasian':'Other', 'Hispanic':'Other', 'Native American':'Other', 'Asian':'Other'},inplace=True)
    train=condensed_data.sample(frac=0.3, random_state=0)
    val_and_test=condensed_data.drop(train.index)
    val=val_and_test.sample(frac=0.5, random_state=0)
    test=val_and_test.drop(val.index)

To enforce fairness constraints without access to protected attributes at test time, we train two classifiers to infer the 2-year recidivism rate, and ethnicity.

    predictor2, protected = inferred_attribute_builder(train, 'two_year_recid', 'race')

From these a single predictor that maximizes accuracy while reducing the demographic parity violation to less than 2.5% can be trained by running:

    fpredictor=FairPredictor(predictor2, val, 'race', protected)
    fpredictor.fit(gm.accuracy, gm.demographic_parity, 0.025)

However, instead we will show how a family of fairness measures can be individually optimized. First, we consider the measures of Sagemaker Clarify that we support. The following code plots a table showing the change in accuracy and the fairness measure on a held-out test set as we decrease the fairness measure to less than 0.025 (on validation) for all measures except for disparate impact which we raise to above 0.975.
We define a helper function for evaluation:

    def evaluate(fpredictor,use_metrics):
        "Print a table showing the accuracy drop that comes with enforcing fairness"
        extra_metrics= {**use_metrics, 'accuracy':gm.accuracy}
        collect=pd.DataFrame(columns=['Measure (original)', 'Measure (updated)', 'Accuracy (original)', 'Accuracy (updated)'])
        for d in use_metrics.items():
            if d[1].greater_is_better is False:
                fpredictor.fit(gm.accuracy, d[1], 0.025)
            else:
                fpredictor.fit(gm.accuracy, d[1], 1-0.025)
            tmp=fpredictor.evaluate_fairness(test, metrics=extra_metrics)
            collect.loc[d[1].name]=np.concatenate((np.asarray(tmp.loc[d[0]]), np.asarray(tmp.loc['accuracy'])), 0)
        print(collect.to_markdown(())

We can now contrast the behavior of a fair classifier that relies on access to the protected attribute at test time with one that infers it.

    # we first create a classifier using the protected attribute
    predictor=TabularPredictor(label='two_year_recid').fit(train_data=train)

    fpredictor = FairPredictor(predictor, val, 'race', )

    evaluate(fpredictor, gm.clarify_metrics)

This returns the following table, which shows little drop in accuracy compared to the original and in some cases, even an improvement. N.B. Class Imbalance is a property of the dataset and cannot be updated.

|                                                         |   Measure (original) |   Measure (updated) |   Accuracy (original) |   Accuracy (updated) |
|:--------------------------------------------------------|---------------------:|--------------------:|----------------------:|---------------------:|
| Class Imbalance                                         |            0.132203  |          0.132203   |              0.666139 |             0.663762 |
| Demographic Parity                                      |            0.283466  |          0.0328274  |              0.666139 |             0.659406 |
| Disparate Impact                                        |            0.514436  |          0.951021   |              0.666139 |             0.677228 |
| Maximal Group Difference in Accuracy                    |            0.0469919 |          0.0532531  |              0.666139 |             0.663762 |
| Maximal Group Difference in Recall                      |            0.236378  |          0.00533019 |              0.666139 |             0.67604  |
| Maximal Group Difference in Conditional Acceptance Rate |            0.380171  |          0.0555107  |              0.666139 |             0.670099 |
| Maximal Group Difference in Acceptance Rate             |            0.0202594 |          0.0438892  |              0.666139 |             0.658614 |
| Maximal Group Difference in Specificity                 |            0.251729  |          0.0831756  |              0.666139 |             0.664158 |
| Maximal Group Difference in Conditional Rejectance Rate |            0.29054   |          0.0107142  |              0.666139 |             0.670891 |
| Maximal Group Difference in Rejection Rate              |            0.0620499 |          0.0743351  |              0.666139 |             0.663762 |
| Treatment Equality                                      |            0.933566  |          0.159398   |              0.666139 |             0.66099  |
| Generalized Entropy                                     |            0.16627   |          0.0508368  |              0.666139 |             0.442376 |

In contrast, even though the base classifiers have similar accuracy, when using inferred attributes (N.B. the base classifier is not directly trained to maximize accuracy, which is why it can have higher accuracy when it doesn't use race), we see a much greater drop in accuracy as fairness is enforced which is consistent with [Lipton et al.](https://arxiv.org/pdf/1711.07076.pdf)

    # Now using the inferred attributes

    fpredictor2 = FairPredictor(predictor2, val, 'race', inferred_groups=protected)

    evaluate(fpredictor2, gm.clarify_metrics)

|                                                         |   Measure (original) |   Measure (updated) |   Accuracy (original) |   Accuracy (updated) |
|:--------------------------------------------------------|---------------------:|--------------------:|----------------------:|---------------------:|
| Class Imbalance                                         |            0.132203  |          0.132203   |              0.672871 |             0.666535 |
| Demographic Parity                                      |            0.21792   |          0.0344565  |              0.672871 |             0.584158 |
| Disparate Impact                                        |            0.512905  |          0.863017   |              0.672871 |             0.563564 |
| Maximal Group Difference in Accuracy                    |            0.0147268 |          0.00976726 |              0.672871 |             0.666535 |
| Maximal Group Difference in Recall                      |            0.231539  |          0.121319   |              0.672871 |             0.583762 |
| Maximal Group Difference in Conditional Acceptance Rate |            0.500941  |          0.00282887 |              0.672871 |             0.601188 |
| Maximal Group Difference in Acceptance Rate             |            0.0723272 |          0.145199   |              0.672871 |             0.585347 |
| Maximal Group Difference in Specificity                 |            0.139306  |          0.0397364  |              0.672871 |             0.593663 |
| Maximal Group Difference in Conditional Rejectance Rate |            0.080529  |          0.00827387 |              0.672871 |             0.662574 |
| Maximal Group Difference in Rejection Rate              |            0.0548552 |          0.0556917  |              0.672871 |             0.666535 |
| Treatment Equality                                      |            0.32195   |          0.0277123  |              0.672871 |             0.590099 |
| Generalized Entropy                                     |            0.196436  |          0.0508368  |              0.672871 |             0.442376 |

Similar results can be obtained using the metrics of Verma and Rubin, by running

    evaluate(fpredictor, gm.verma_metrics)

|                                                 |   Measure (original) |   Measure (updated) |   Accuracy (original) |   Accuracy (updated) |
|:------------------------------------------------|---------------------:|--------------------:|----------------------:|---------------------:|
| Statistical Parity                              |            0.283466  |           0.0328274 |              0.666139 |             0.659406 |
| Predictive Parity                               |            0.0202594 |           0.0438892 |              0.666139 |             0.658614 |
| Maximal Group Difference in False Positive Rate |            0.251729  |           0.0775969 |              0.666139 |             0.667723 |
| Maximal Group Difference in False Negative Rate |            0.236378  |           0.0421043 |              0.666139 |             0.674455 |
| Equalized Odds                                  |            0.244053  |           0.0106539 |              0.666139 |             0.673663 |
| Conditional Use Accuracy                        |            0.0411546 |           0.0468682 |              0.666139 |             0.668119 |
| Predictive Equality                             |            0.236378  |           0.0421043 |              0.666139 |             0.674455 |
| Maximal Group Difference in Accuracy            |            0.0469919 |           0.0532531 |              0.666139 |             0.663762 |
| Treatment Equality                              |            0.933566  |           0.159398  |              0.666139 |             0.66099  |

and

    evaluate(fpredictor2, gm.verma_metrics)
|                                                 |   Measure (original) |   Measure (updated) |   Accuracy (original) |   Accuracy (updated) |
|:------------------------------------------------|---------------------:|--------------------:|----------------------:|---------------------:|
| Statistical Parity                              |            0.21792   |          0.0344565  |              0.672871 |             0.584158 |
| Predictive Parity                               |            0.0723272 |          0.145199   |              0.672871 |             0.585347 |
| Maximal Group Difference in False Positive Rate |            0.139306  |          0.0397364  |              0.672871 |             0.593663 |
| Maximal Group Difference in False Negative Rate |            0.231539  |          0.108081   |              0.672871 |             0.582574 |
| Equalized Odds                                  |            0.185422  |          0.0309648  |              0.672871 |             0.586535 |
| Conditional Use Accuracy                        |            0.0635912 |          0.0632338  |              0.672871 |             0.627723 |
| Predictive Equality                             |            0.231539  |          0.108081   |              0.672871 |             0.582574 |
| Maximal Group Difference in Accuracy            |            0.0147268 |          0.00976726 |              0.672871 |             0.666535 |
| Treatment Equality                              |            0.32195   |          0.0277123  |              0.672871 |             0.590099 |

### Best Practices

It is common for machine learning algorithms to overfit training data. Therefore, if you want your fairness constraints to carry over to unseen data we recommend that they are enforced on a large validation set, rather than the training set. For low-dimensional datasets, many classifiers, with a careful choice of hyperparameter,  are robust to overfitting and fairness constraints enforced on training data can carry over to unseen test data. In fact, given the choice between enforcing fairness constraints on a large training set, vs. using a significantly smaller validation set, reusing the training set may result in better generalization of the desired behavior to unseen data. However, this behavior is not guaranteed, and should always be empirically validated.

#### Challenges with unbalanced data

Many datasets are unbalanced both in the size of protected groups and in the prevalence of positive or negatively labeled data. When a rare group rarely receives positives outcomes, large datasets are needed to correctly estimate the rate of failure per group on positive data. This can make it very hard to reliably enforce or evaluate measures such as equal opportunity or minimum recall on unbalanced datasets, particularly where the baseline classifier has relatively high accuracy. The size and nature of the dataset needs to be carefully considered when choosing a fairness metric.

For example, on the historic dataset 'adult'; African Americans, despite being the second largest ethnicity after Caucasian, only make up around 10% of the dataset, with only 10% of them earning over 50k (N.B. adult is based on census data from 1994, in the same dataset, around 20% of white people earned over 50k). If an algorithm had a 10% error rate on this subset of the data, we are concerned with the behavior of around 10%^3 i.e., 0.1% of the data. This problem becomes even greater when looking at less prevalent groups.

For this reason, reliably guaranteeing high-accuracy across all groups, or that fairness measures are satisfied, requires access to rebalanced datasets, or much larger datasets than are needed for guaranteeing accuracy at the population level.

[quickstart_autogluon.ipynb](./examples/quickstart_autogluon.ipynb) has an example on the adult dataset where demographic parity is only weakly enforced on test data for the smaller groups `American-Indian-Eskimo`, and `Asian-Pacific-Islander` due to limited sample size.

### List of Measures

See [measures.md](./measures.md) for a full list of fairness and performance measures supported by OxonFair.<|MERGE_RESOLUTION|>--- conflicted
+++ resolved
@@ -1,20 +1,10 @@
 # OxonFair: An Algorithmic Fairness Toolkit for High-Capacity Models
-<<<<<<< HEAD
-
 OxonFair is an expressive toolkit designed to enforce a wide-range of fairness definitions and to customize binary classifier behavior.
 The toolkit is designed to overcome a range of shortcomings in existing fairness toolkits for high-capacity models that overfit to the training data.
-=======
-This is a toolkit designed to enforce a wide-range of fairness definitions and to customize binary classifier behavior.
-The toolkit is more expressive than existing approaches and designed to overcome a range of shortcomings in existing fairness toolkits for high-capacity models that overfit to the training data.
->>>>>>> 364a8765
 
 For low-capacity models (e.g. linear regression over a small number of variables, and decision-trees of limited depth), we recomend [fairlearn](https://github.com/fairlearn/fairlearn).
 
-<<<<<<< HEAD
-We support a range of complex classifiers including, [pytorch](www.) ensembles provided by [autogluon](https://auto.gluon.ai/stable/index.html), and [scikit learn](https://scikit-learn.org/stable/).
-=======
 We support a range of complex classifiers including [pytorch](https://pytorch.org/),[scikit learn](https://scikit-learn.org/stable/), and ensembles provided by [autogluon](https://auto.gluon.ai/stable/index.html),.
->>>>>>> 364a8765
 
 It is a modified version of [autogluon.fair](https://github.com/autogluon/autogluon-fair) and actively maintained.
 
@@ -26,21 +16,11 @@
  3. Download the source of oxonfair and in the source directory run:
     pip install -e .
 
-<<<<<<< HEAD
-For easy examples to get started using scikit learn see [sklearn.md](./sklearn.md), and [autogluon.md](./autogluon.md) for  autogluon.
-
-Check out [using_fit.md](./using_fit.md) to get a feel for the range of tasks that are solvable using OxonFair.
-=======
 Now run the [Example Notebook](examples/quickstart_autogluon.ipynb) or try some of the example below.
 
 For scikit learn see [sklearn.md](./sklearn.md) and the [Example Notebook](examples/quickstart_xgboost.ipynb)
 
 For pytorch see the [Example Notebook](examples/quickstart_DeepFairPredictor_computer_vision.ipynb)
-### Example usage
-
-    # Load and train an autogluon baseline classifier
->>>>>>> 364a8765
-
 More demo notebooks are present in the [examples folder](./examples/README.md). 
 
 ## Demo using XGBoost
